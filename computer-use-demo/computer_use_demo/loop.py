"""
Agentic sampling loop that calls the Anthropic API and local implementation of anthropic-defined computer use tools.
"""

import platform
from collections.abc import Callable
from datetime import datetime
from enum import StrEnum
from typing import Any, cast

import httpx
from anthropic import (
    Anthropic,
    AnthropicBedrock,
    AnthropicVertex,
    APIError,
    APIResponseValidationError,
    APIStatusError,
)
from anthropic.types.beta import (
    BetaCacheControlEphemeralParam,
    BetaContentBlockParam,
    BetaImageBlockParam,
    BetaMessage,
    BetaMessageParam,
    BetaTextBlock,
    BetaTextBlockParam,
    BetaToolResultBlockParam,
    BetaToolUseBlockParam,
)

from .tools import (
<<<<<<< HEAD
    AnalyzerTool,
    BashTool,
    ComputerTool,
    EditTool,
    ToolCollection,
    ToolResult,
=======
    TOOL_GROUPS_BY_VERSION,
    ToolCollection,
    ToolResult,
    ToolVersion,
>>>>>>> ed2f3584
)

PROMPT_CACHING_BETA_FLAG = "prompt-caching-2024-07-31"


class APIProvider(StrEnum):
    ANTHROPIC = "anthropic"
    BEDROCK = "bedrock"
    VERTEX = "vertex"


# This system prompt is optimized for the Docker environment in this repository and
# specific tool combinations enabled.
# We encourage modifying this system prompt to ensure the model has context for the
# environment it is running in, and to provide any additional information that may be
# helpful for the task at hand.
SYSTEM_PROMPT = f"""<SYSTEM_CAPABILITY>
* You are a web analytics expert. You evaluate user interaction and event tracking for CTA buttons and lead capture forms on website and check for the gaps in technical implementation and analytics collection.
* You are utilising an Ubuntu virtual machine using {platform.machine()} architecture with internet access.
* You can feel free to install Ubuntu applications with your bash tool. Use curl instead of wget.
* To open firefox, please just click on the firefox icon.  Note, firefox-esr is what is installed on your system.
* Using bash tool you can start GUI applications, but you need to set export DISPLAY=:1 and use a subshell. For example "(DISPLAY=:1 xterm &)". GUI apps run with bash tool will appear within your desktop environment, but they may take some time to appear. Take a screenshot to confirm it did.
* When using your bash tool with commands that are expected to output very large quantities of text, redirect into a tmp file and use str_replace_editor or `grep -n -B <lines before> -A <lines after> <query> <filename>` to confirm output.
* When viewing a page it can be helpful to zoom out so that you can see everything on the page.  Either that, or make sure you scroll down to see everything before deciding something isn't available.
* When using your computer function calls, they take a while to run and send back to you.  Where possible/feasible, try to chain multiple of these calls all into one function calls request.
* The current date is {datetime.today().strftime('%A, %B %-d, %Y')}.
</SYSTEM_CAPABILITY>

<IMPORTANT>
* To visit a webpage in firefox, you can use bash commands to first kill firefox process and then launch firefox with the webpage URL. Use command firefox-esr for bash.
* When using Firefox, if a startup wizard appears, IGNORE IT.  Do not even click "skip this step".  Instead, click on the address bar where it says "Search or enter address", and enter the appropriate search term or URL there.
* If the item you are looking at is a pdf, if after taking a single screenshot of the pdf it seems that you want to read the entire document instead of trying to continue to read the pdf from your screenshots + navigation, determine the URL, use curl to download the pdf, install and use pdftotext to convert it to a text file, and then read that text file directly with your StrReplaceEditTool.
* If you want to analyze the source code of a webpage, instead of using the "View Source" button in the browser, use the Analyzer tool.
* When viewing a website using Firefox, accept all cookies in the cookie prompt if a prompt for cookies is shown before proceeding.
* When viewing a website using Firefox, dismiss newletter prompt if such a prompt is shown before proceeding.
* To evaluate event tracking on a webpage, take your time to do each of the following steps:
** start by identifying all the possible Call-to-Action (CTA) buttons and ask for confirmation before proceeding,
** create a detailed plan to evaluate user interaction and event tracking for the CTA button,
** identify the user journey and funnel steps,
** simulate user interactions and look for network requests that indicate event tracking or analytics platforms in network tab of developer tools,
** check the Console tab in developer tools for any log messages that might show custom event tracking,
** check for Data Layer Usage,
** summarize the analysis highlighting high priority problems
** generate a comprehensive report of gap analysis, business impact and suggested improvements
* Here is the analytics evaluation report for zitadel.com. The report is generated using the Network tab, the Console tab and the Debugger tab in the browser's developer tools. The report provides a comprehensive analysis of the current event tracking and analytics implementation on Zitadel.com. It includes information on existing custom events as well as the gaps in technical implementation and analytics collection, along with the business impact and suggested improvements. The report is written in Markdown format and can be used as a reference for evaluating the effectiveness of tracking and analytics on a website.
# ZITADEL Analytics Implementation Report
**Date**: December 22, 2024
**Version**: 2.0
**Document Type**: Technical Analysis

## Table of Contents

1. [Gap Analysis](#1-gap-analysis)
2. [Recommendations and Next Steps](#2-recommendations-and-next-steps)


## 1. Gap Analysis

| Gap | Business Impact | Suggested Improvement | Priority |
|-----|----------------|----------------------|----------|
| No Google Sign-In tracking | Unable to compare auth methods | Implement `signup_google_complete` | High |
| No email verification tracking | Unclear activation metrics | Add `email_verification_complete` | Medium |
| Repeated login events | Inaccurate conversion counts | Implement one-time conversion tracking | High |
| Limited funnel tracking | Poor visibility into drop-offs | Add step-specific events | High |
| No abandonment tracking | Unknown friction points | Implement `signup_abandoned` | Medium |
| Basic form analytics | Limited optimization data | Enhanced field-level tracking | Medium |
| Missing UTM tracking | Poor campaign attribution | Implement comprehensive UTM tracking | High |
| Limited A/B testing | Difficulty optimizing | Add testing framework | Low |
| Basic attribution model | Incomplete ROI analysis | Enhanced attribution modeling | Low |

## 2. Recommendations and Next Steps

### 2.1 Immediate Actions (0-30 days)
1. Implement distinct sign-up tracking events
2. Add UTM parameter tracking
3. Fix repeated event firing issues
4. Implement basic error tracking

### 2.2 Short-term Improvements (30-90 days)
1. Deploy tag management system
2. Implement funnel step tracking
3. Add user journey analytics
4. Enhance data layer implementation

### 2.3 Long-term Strategy (90+ days)
1. Implement advanced consent management
2. Add A/B testing capabilities
3. Deploy comprehensive engagement tracking
4. Implement advanced data quality monitoring

## Conclusion

The current analytics implementation on Zitadel.com provides basic tracking functionality but requires significant enhancement to deliver comprehensive insights into user behavior and conversion patterns. Key focus areas should be implementing distinct tracking for different sign-up methods, adding proper verification tracking, and ensuring accurate conversion attribution.

By implementing the suggested improvements according to the priority matrix, Zitadel can significantly improve its ability to make data-driven decisions and optimize user experience.

---

*Report generated by Technical Analysis Team*
*For internal use only*
</IMPORTANT>"""


async def sampling_loop(
    *,
    model: str,
    provider: APIProvider,
    system_prompt_suffix: str,
    messages: list[BetaMessageParam],
    output_callback: Callable[[BetaContentBlockParam], None],
    tool_output_callback: Callable[[ToolResult, str], None],
    api_response_callback: Callable[
        [httpx.Request, httpx.Response | object | None, Exception | None], None
    ],
    api_key: str,
    only_n_most_recent_images: int | None = None,
    max_tokens: int = 4096,
    tool_version: ToolVersion,
    thinking_budget: int | None = None,
    token_efficient_tools_beta: bool = False,
):
    """
    Agentic sampling loop for the assistant/tool interaction of computer use.
    """
<<<<<<< HEAD
    tool_collection = ToolCollection(
        ComputerTool(),
        BashTool(),
        EditTool(),
        AnalyzerTool(),
    )
=======
    tool_group = TOOL_GROUPS_BY_VERSION[tool_version]
    tool_collection = ToolCollection(*(ToolCls() for ToolCls in tool_group.tools))
>>>>>>> ed2f3584
    system = BetaTextBlockParam(
        type="text",
        text=f"{SYSTEM_PROMPT}{' ' + system_prompt_suffix if system_prompt_suffix else ''}",
    )

    while True:
        enable_prompt_caching = False
        betas = [tool_group.beta_flag] if tool_group.beta_flag else []
        if token_efficient_tools_beta:
            betas.append("token-efficient-tools-2025-02-19")
        image_truncation_threshold = only_n_most_recent_images or 0
        if provider == APIProvider.ANTHROPIC:
            client = Anthropic(api_key=api_key, max_retries=4)
            enable_prompt_caching = True
        elif provider == APIProvider.VERTEX:
            client = AnthropicVertex()
        elif provider == APIProvider.BEDROCK:
            client = AnthropicBedrock()

        if enable_prompt_caching:
            betas.append(PROMPT_CACHING_BETA_FLAG)
            _inject_prompt_caching(messages)
            # Because cached reads are 10% of the price, we don't think it's
            # ever sensible to break the cache by truncating images
<<<<<<< HEAD
            # only_n_most_recent_images = 0
            system["cache_control"] = {"type": "ephemeral"}
=======
            only_n_most_recent_images = 0
            # Use type ignore to bypass TypedDict check until SDK types are updated
            system["cache_control"] = {"type": "ephemeral"}  # type: ignore
>>>>>>> ed2f3584

        if only_n_most_recent_images:
            _maybe_filter_to_n_most_recent_images(
                messages,
                only_n_most_recent_images,
                min_removal_threshold=image_truncation_threshold,
            )
        extra_body = {}
        if thinking_budget:
            # Ensure we only send the required fields for thinking
            extra_body = {
                "thinking": {"type": "enabled", "budget_tokens": thinking_budget}
            }

        # Call the API
        # we use raw_response to provide debug information to streamlit. Your
        # implementation may be able call the SDK directly with:
        # `response = client.messages.create(...)` instead.
        try:
            raw_response = client.beta.messages.with_raw_response.create(
                max_tokens=max_tokens,
                messages=messages,
                model=model,
                system=[system],
                tools=tool_collection.to_params(),
                betas=betas,
                extra_body=extra_body,
            )
        except (APIStatusError, APIResponseValidationError) as e:
            api_response_callback(e.request, e.response, e)
            return messages
        except APIError as e:
            api_response_callback(e.request, e.body, e)
            return messages

        api_response_callback(
            raw_response.http_response.request, raw_response.http_response, None
        )

        response = raw_response.parse()

        response_params = _response_to_params(response)
        # if tokens_remaining := raw_response.headers.get(
        #     "anthropic-ratelimit-input-tokens-remaining"
        # ):
        #     response_params.append(
        #         {"type": "text", "text": f"Tokens remaining: {tokens_remaining}"}
        #     )
        messages.append(
            {
                "role": "assistant",
                "content": response_params,
            }
        )

        tool_result_content: list[BetaToolResultBlockParam] = []
        for content_block in response_params:
            output_callback(content_block)
            if content_block["type"] == "tool_use":
                result = await tool_collection.run(
                    name=content_block["name"],
                    tool_input=cast(dict[str, Any], content_block["input"]),
                )
                tool_result_content.append(
                    _make_api_tool_result(result, content_block["id"])
                )
                tool_output_callback(result, content_block["id"])

        if not tool_result_content:
            return messages

        messages.append({"content": tool_result_content, "role": "user"})


def _maybe_filter_to_n_most_recent_images(
    messages: list[BetaMessageParam],
    images_to_keep: int,
    min_removal_threshold: int,
):
    """
    With the assumption that images are screenshots that are of diminishing value as
    the conversation progresses, remove all but the final `images_to_keep` tool_result
    images in place, with a chunk of min_removal_threshold to reduce the amount we
    break the implicit prompt cache.
    """
    if images_to_keep is None:
        return messages

    tool_result_blocks = cast(
        list[BetaToolResultBlockParam],
        [
            item
            for message in messages
            for item in (
                message["content"] if isinstance(message["content"], list) else []
            )
            if isinstance(item, dict) and item.get("type") == "tool_result"
        ],
    )

    total_images = sum(
        1
        for tool_result in tool_result_blocks
        for content in tool_result.get("content", [])
        if isinstance(content, dict) and content.get("type") == "image"
    )

    images_to_remove = total_images - images_to_keep
    # for better cache behavior, we want to remove in chunks
    images_to_remove -= images_to_remove % min_removal_threshold

    for tool_result in tool_result_blocks:
        if isinstance(tool_result.get("content"), list):
            new_content = []
            for content in tool_result.get("content", []):
                if isinstance(content, dict) and content.get("type") == "image":
                    if images_to_remove > 0:
                        images_to_remove -= 1
                        continue
                new_content.append(content)
            tool_result["content"] = new_content


def _response_to_params(
    response: BetaMessage,
) -> list[BetaContentBlockParam]:
    res: list[BetaContentBlockParam] = []
    for block in response.content:
        if isinstance(block, BetaTextBlock):
            if block.text:
                res.append(BetaTextBlockParam(type="text", text=block.text))
            elif getattr(block, "type", None) == "thinking":
                # Handle thinking blocks - include signature field
                thinking_block = {
                    "type": "thinking",
                    "thinking": getattr(block, "thinking", None),
                }
                if hasattr(block, "signature"):
                    thinking_block["signature"] = getattr(block, "signature", None)
                res.append(cast(BetaContentBlockParam, thinking_block))
        else:
            # Handle tool use blocks normally
            res.append(cast(BetaToolUseBlockParam, block.model_dump()))
    return res


def _inject_prompt_caching(
    messages: list[BetaMessageParam],
):
    """
    Set cache breakpoints for the 3 most recent turns
    one cache breakpoint is left for tools/system prompt, to be shared across sessions
    """

    breakpoints_remaining = 3
    for message in reversed(messages):
        if message["role"] == "user" and isinstance(
            content := message["content"], list
        ):
            if breakpoints_remaining:
                breakpoints_remaining -= 1
                # Use type ignore to bypass TypedDict check until SDK types are updated
                content[-1]["cache_control"] = BetaCacheControlEphemeralParam(  # type: ignore
                    {"type": "ephemeral"}
                )
            else:
                content[-1].pop("cache_control", None)
                # we'll only every have one extra turn per loop
                break


def _make_api_tool_result(
    result: ToolResult, tool_use_id: str
) -> BetaToolResultBlockParam:
    """Convert an agent ToolResult to an API ToolResultBlockParam."""
    tool_result_content: list[BetaTextBlockParam | BetaImageBlockParam] | str = []
    is_error = False
    if result.error:
        is_error = True
        tool_result_content = _maybe_prepend_system_tool_result(result, result.error)
    else:
        if result.output:
            tool_result_content.append(
                {
                    "type": "text",
                    "text": _maybe_prepend_system_tool_result(result, result.output),
                }
            )
        if result.base64_image:
            tool_result_content.append(
                {
                    "type": "image",
                    "source": {
                        "type": "base64",
                        "media_type": "image/png",
                        "data": result.base64_image,
                    },
                }
            )
    return {
        "type": "tool_result",
        "content": tool_result_content,
        "tool_use_id": tool_use_id,
        "is_error": is_error,
    }


def _maybe_prepend_system_tool_result(result: ToolResult, result_text: str):
    if result.system:
        result_text = f"<system>{result.system}</system>\n{result_text}"
    return result_text<|MERGE_RESOLUTION|>--- conflicted
+++ resolved
@@ -30,19 +30,10 @@
 )
 
 from .tools import (
-<<<<<<< HEAD
-    AnalyzerTool,
-    BashTool,
-    ComputerTool,
-    EditTool,
-    ToolCollection,
-    ToolResult,
-=======
     TOOL_GROUPS_BY_VERSION,
     ToolCollection,
     ToolResult,
     ToolVersion,
->>>>>>> ed2f3584
 )
 
 PROMPT_CACHING_BETA_FLAG = "prompt-caching-2024-07-31"
@@ -167,17 +158,8 @@
     """
     Agentic sampling loop for the assistant/tool interaction of computer use.
     """
-<<<<<<< HEAD
-    tool_collection = ToolCollection(
-        ComputerTool(),
-        BashTool(),
-        EditTool(),
-        AnalyzerTool(),
-    )
-=======
     tool_group = TOOL_GROUPS_BY_VERSION[tool_version]
     tool_collection = ToolCollection(*(ToolCls() for ToolCls in tool_group.tools))
->>>>>>> ed2f3584
     system = BetaTextBlockParam(
         type="text",
         text=f"{SYSTEM_PROMPT}{' ' + system_prompt_suffix if system_prompt_suffix else ''}",
@@ -202,14 +184,9 @@
             _inject_prompt_caching(messages)
             # Because cached reads are 10% of the price, we don't think it's
             # ever sensible to break the cache by truncating images
-<<<<<<< HEAD
             # only_n_most_recent_images = 0
-            system["cache_control"] = {"type": "ephemeral"}
-=======
-            only_n_most_recent_images = 0
             # Use type ignore to bypass TypedDict check until SDK types are updated
             system["cache_control"] = {"type": "ephemeral"}  # type: ignore
->>>>>>> ed2f3584
 
         if only_n_most_recent_images:
             _maybe_filter_to_n_most_recent_images(
